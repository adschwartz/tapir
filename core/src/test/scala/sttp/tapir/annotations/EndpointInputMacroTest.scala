--- conflicted
+++ resolved
@@ -58,19 +58,11 @@
 )
 
 final case class TapirRequestTest4(
-<<<<<<< HEAD
-    @apikey @query
-    param1: Int,
-    @basic
-    basicAuth: UsernamePassword,
-    @bearer
-=======
     @apikey(challenge = WWWAuthenticate.apiKey("api realm")) @query
     param1: Int,
     @basic(challenge = WWWAuthenticate.basic("basic realm"))
     basicAuth: UsernamePassword,
     @bearer(challenge = WWWAuthenticate.bearer("bearer realm"))
->>>>>>> c6c41bc0
     token: String
 )
 
@@ -132,15 +124,9 @@
 
   it should "derive correct input for auth annotations" in {
     val expectedInput = TapirAuth
-<<<<<<< HEAD
-      .apiKey(query[Int]("param1"))
-      .and(TapirAuth.basic[UsernamePassword])
-      .and(TapirAuth.bearer[String])
-=======
       .apiKey(query[Int]("param1"), challenge = WWWAuthenticate.apiKey("api realm"))
       .and(TapirAuth.basic[UsernamePassword](challenge = WWWAuthenticate.basic("basic realm")))
       .and(TapirAuth.bearer[String](challenge = WWWAuthenticate.bearer("bearer realm")))
->>>>>>> c6c41bc0
       .mapTo(TapirRequestTest4.apply _)
 
     compareInputs(deriveEndpointInput[TapirRequestTest4], expectedInput) shouldBe true
