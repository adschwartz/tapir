package tapir.docs.openapi

import com.softwaremill.tagging.{@@, Tagger}
import io.circe.generic.auto._
import io.circe.{Decoder, Encoder}
import org.scalatest.{FunSuite, Matchers}
import tapir.Codec.{PlainCodec, _}
import tapir.Constraint._
import tapir.Schema.SArray
import tapir._
import tapir.docs.openapi.VerifyYamlTest.Color
import tapir.json.circe._
import tapir.model.{Method, StatusCodes}
import tapir.openapi.circe.yaml._
import tapir.openapi.{Contact, Info, License}
import tapir.tests._

import scala.io.Source

class VerifyYamlTest extends FunSuite with Matchers {

  val all_the_way: Endpoint[(FruitAmount, String), Unit, (FruitAmount, Int), Nothing] = endpoint
    .in(("fruit" / path[String] / "amount" / path[Int]).mapTo(FruitAmount))
    .in(query[String]("color"))
    .out(jsonBody[FruitAmount])
    .out(header[Int]("X-Role"))

  test("should match the expected yaml") {
    val expectedYaml = loadYaml("expected.yml")

    val actualYaml = List(in_query_query_out_string, all_the_way).toOpenAPI(Info("Fruits", "1.0")).toYaml
    val actualYamlNoIndent = noIndentation(actualYaml)

    actualYamlNoIndent shouldBe expectedYaml
  }

  val endpoint_wit_recursive_structure: Endpoint[Unit, Unit, F1, Nothing] = endpoint
    .out(jsonBody[F1])

  test("should match the expected yaml when schema is recursive") {
    val expectedYaml = loadYaml("expected_recursive.yml")

    val actualYaml = endpoint_wit_recursive_structure.toOpenAPI(Info("Fruits", "1.0")).toYaml
    val actualYamlNoIndent = noIndentation(actualYaml)

    actualYamlNoIndent shouldBe expectedYaml
  }

  test("should use custom operationId generator") {
    def customOperationIdGenerator(pc: Vector[String], m: Method) = pc.map(_.toUpperCase).mkString("", "+", "-") + m.m.toUpperCase
    val options = OpenAPIDocsOptions.default.copy(customOperationIdGenerator)
    val expectedYaml = loadYaml("expected_custom_operation_id.yml")

    val actualYaml = in_query_query_out_string
      .in("add")
      .in("path")
      .toOpenAPI(Info("Fruits", "1.0"))(options)
      .toYaml
    noIndentation(actualYaml) shouldBe expectedYaml
  }

  val streaming_endpoint: Endpoint[Vector[Byte], Unit, Vector[Byte], Vector[Byte]] = endpoint
    .in(streamBody[Vector[Byte]](schemaFor[String], MediaType.TextPlain()))
    .out(streamBody[Vector[Byte]](Schema.SBinary(), MediaType.OctetStream()))

  test("should match the expected yaml for streaming endpoints") {
    val expectedYaml = loadYaml("expected_streaming.yml")

    val actualYaml = streaming_endpoint.toOpenAPI(Info("Fruits", "1.0")).toYaml
    val actualYamlNoIndent = noIndentation(actualYaml)

    actualYamlNoIndent shouldBe expectedYaml
  }

  test("should support tags") {
    val userTaggedEndpointShow = endpoint.tag("user").in("user" / "show").get.out(plainBody[String])
    val userTaggedEdnpointSearch = endpoint.tags(List("user", "admin")).in("user" / "search").get.out(plainBody[String])
    val adminTaggedEndpointAdd = endpoint.tag("admin").in("admin" / "add").get.out(plainBody[String])

    val expectedYaml = loadYaml("expected_tags.yml")

    val actualYaml = List(userTaggedEndpointShow, userTaggedEdnpointSearch, adminTaggedEndpointAdd).toOpenAPI(Info("Fruits", "1.0")).toYaml
    val actualYamlNoIndent = noIndentation(actualYaml)

    actualYamlNoIndent shouldBe expectedYaml
  }

  test("should match the expected yaml for general info") {
    val expectedYaml = loadYaml("expected_general_info.yml")

    val api = Info(
      "Fruits",
      "1.0",
      description = Some("Fruits are awesome"),
      termsOfService = Some("our.terms.of.service"),
      contact = Some(Contact(Some("Author"), Some("tapir@softwaremill.com"), Some("tapir.io"))),
      license = Some(License("MIT", Some("mit.license")))
    )

    val actualYaml = in_query_query_out_string.toOpenAPI(api).toYaml
    val actualYamlNoIndent = noIndentation(actualYaml)

    actualYamlNoIndent shouldBe expectedYaml
  }

  test("should support multipart") {
    val expectedYaml = loadYaml("expected_multipart.yml")

    val actualYaml = List(in_file_multipart_out_multipart).toOpenAPI("Fruits", "1.0").toYaml
    val actualYamlNoIndent = noIndentation(actualYaml)

    actualYamlNoIndent shouldBe expectedYaml
  }

  test("should support authentication") {
    val expectedYaml = loadYaml("expected_auth.yml")

    val e1 = endpoint.in(auth.bearer).in("api1" / path[String]).out(stringBody)
    val e2 = endpoint.in(auth.bearer).in("api2" / path[String]).out(stringBody)
    val e3 = endpoint.in(auth.apiKey(header[String]("apikey"))).in("api3" / path[String]).out(stringBody)

    val actualYaml = List(e1, e2, e3).toOpenAPI(Info("Fruits", "1.0")).toYaml
    val actualYamlNoIndent = noIndentation(actualYaml)

    actualYamlNoIndent shouldBe expectedYaml
  }

  test("should support empty bodies") {
    val expectedYaml = loadYaml("expected_empty.yml")

    val actualYaml = List(endpoint).toOpenAPI(Info("Fruits", "1.0")).toYaml
    val actualYamlNoIndent = noIndentation(actualYaml)

    actualYamlNoIndent shouldBe expectedYaml
  }

<<<<<<< HEAD
  test("should support constraints for tagged types in input") {
    val expectedYaml = loadYaml("expected_constraints_custom_input.yml")
    implicit val schemaForColor: SchemaFor[Int @@ Color] = SchemaFor(Schema.SInteger(Constraint.Minimum(1)))
    // TODO consider moving to separate module
    implicit def taggedPlainCodec[U, T](implicit uc: PlainCodec[U], sf: SchemaFor[U @@ T]): Codec[U @@ T, MediaType.TextPlain, String] =
      uc.map(_.taggedWith[T])(identity).schema(sf.schema)

    val e = endpoint
      .in(query[Int @@ Color]("color"))
      .out(stringBody)
    val i = List(e).toOpenAPI(Info("Fruits", "1.0"))
    val actualYaml = i.toYaml
    val actualYamlNoIndent = noIndentation(actualYaml)

    actualYamlNoIndent shouldBe expectedYaml
  }

  test("should support constraints for value types in input") {
    val expectedYaml = loadYaml("expected_constraints_custom_input.yml")
    implicit val schemaForWrapper: SchemaFor[Wrapper] = SchemaFor(Schema.SInteger(Constraint.Minimum(1)))
    implicit val wrapperEncoder: Encoder[Wrapper] = Encoder.encodeInt.contramap(_.un)
    implicit val wrapperDecoder: Decoder[Wrapper] = Decoder.decodeInt.map(c => new Wrapper(c))
    implicit def taggedPlainCodec(implicit uc: PlainCodec[Int], sf: SchemaFor[Wrapper]): Codec[Wrapper, MediaType.TextPlain, String] =
      uc.map(c => new Wrapper(c))(_.un).schema(sf.schema)

    val e = endpoint
      .in(query[Wrapper]("color"))
      .out(stringBody)
    val i = List(e).toOpenAPI(Info("Fruits", "1.0"))
    val actualYaml = i.toYaml
    val actualYamlNoIndent = noIndentation(actualYaml)

    actualYamlNoIndent shouldBe expectedYaml
  }

  test("should support constraints for tagged types in output") {
    val expectedYaml = loadYaml("expected_constraints_taggged_output.yml")
    implicit val schemaForColor: SchemaFor[Int @@ Color] = SchemaFor(Schema.SInteger(Constraint.Minimum(1)))
    implicit val colorEncoder: Encoder[Int @@ Color] = Encoder.encodeInt.asInstanceOf[Encoder[Int @@ Color]]
    implicit val colorDecoder: Decoder[Int @@ Color] = Decoder.decodeInt.asInstanceOf[Decoder[Int @@ Color]]

    val e = endpoint
      .in(query[String]("color"))
      .out(jsonBody[FruitColor])
    val i = List(e).toOpenAPI(Info("Fruits", "1.0"))
    val actualYaml = i.toYaml
    val actualYamlNoIndent = noIndentation(actualYaml)

    actualYamlNoIndent shouldBe expectedYaml
  }

  test("should support constraints in builtin types in output through implicit overriding") {
    val expectedYaml = loadYaml("expected_constraints_known_output.yml")
    implicit def schemaForIterable[T: SchemaFor, C[_] <: Iterable[_]]: SchemaFor[C[T]] =
      SchemaFor(SArray(implicitly[SchemaFor[T]].schema, Constraint.MaxItems(10)))

    val e = endpoint
      .in(query[String]("color"))
      .out(jsonBody[F1])
    val i = List(e).toOpenAPI(Info("Fruits", "1.0"))
    val actualYaml = i.toYaml
    val actualYamlNoIndent = noIndentation(actualYaml)

    actualYamlNoIndent shouldBe expectedYaml
  }

  test("should support constraints in builtin types in input through implicit overriding") {
    val expectedYaml = loadYaml("expected_constraints_known_input.yml")
    implicit val schemaForInt: SchemaFor[Int] = SchemaFor(Schema.SInteger(Constraint.Minimum(1)))

    val e = endpoint
      .in(query[Int]("color"))
      .out(stringBody)
    val i = List(e).toOpenAPI(Info("Fruits", "1.0"))
    val actualYaml = i.toYaml
=======
  test("should support multiple status codes") {
    // given
    val expectedYaml = loadYaml("expected_status_codes.yml")

    // work-around for #10: unsupported sealed trait families
    implicit val schemaForErrorInfo: SchemaFor[ErrorInfo] = new SchemaFor[ErrorInfo] {
      override def schema: Schema = Schema.SObject(Schema.SObjectInfo("ErrorInfo", "ErrorInfo"), Nil, Nil)
    }

    val e = endpoint.errorOut(
      statusFrom(
        jsonBody[ErrorInfo],
        StatusCodes.BadRequest,
        whenClass[ErrorInfo.NotFound] -> StatusCodes.NotFound,
        whenClass[ErrorInfo.Unauthorized] -> StatusCodes.Unauthorized
      ).defaultSchema(schemaFor[ErrorInfo.Unknown]))

    // when
    val actualYaml = List(e).toOpenAPI(Info("Fruits", "1.0")).toYaml
    val actualYamlNoIndent = noIndentation(actualYaml)

    // then
    actualYamlNoIndent shouldBe expectedYaml
  }

  test("should keep the order of multiple endpoints") {
    val expectedYaml = loadYaml("expected_multiple.yml")

    val actualYaml = List(endpoint.in("p1"), endpoint.in("p3"), endpoint.in("p2"), endpoint.in("p5"), endpoint.in("p4"))
      .toOpenAPI(Info("Fruits", "1.0"))
      .toYaml
    println(actualYaml)
>>>>>>> 1616b55f
    val actualYamlNoIndent = noIndentation(actualYaml)

    actualYamlNoIndent shouldBe expectedYaml
  }

<<<<<<< HEAD
  test("should support all type of constraints") {
    val expectedYaml = loadYaml("expected_all_constraints.yml")
    implicit def schemaForIterable[T: SchemaFor, C[_] <: Iterable[_]]: SchemaFor[C[T]] =
      SchemaFor(SArray(implicitly[SchemaFor[T]].schema, Constraint.MinItems(1), Constraint.MaxItems(10)))
    implicit def schemaForString: SchemaFor[String] =
      SchemaFor[String](
        Schema.SString(Constraint.Pattern("\\w".r), Constraint.MinLength(4), Constraint.MaxLength(20), Constraint.Enum("apple", "banana")))
    implicit val schemaForColor: SchemaFor[Int @@ Color] =
      SchemaFor(Schema.SInteger(Constraint.Minimum(1), Constraint.Maximum(255), Constraint.Enum(125, 200, 235)))
    implicit val schemaForDouble: SchemaFor[Double] =
      SchemaFor(Schema.SNumber(Constraint.Minimum(1.0), Constraint.Maximum(10.0), Constraint.Enum(1.0, 2.0, 3.0)))
    implicit val colorEncoder: Encoder[Int @@ Color] = Encoder.encodeInt.asInstanceOf[Encoder[Int @@ Color]]
    implicit val colorDecoder: Decoder[Int @@ Color] = Decoder.decodeInt.asInstanceOf[Decoder[Int @@ Color]]

    val e = endpoint
      .out(jsonBody[List[FruitColor]])

    val i = List(e).toOpenAPI(Info("Fruits", "1.0"))
    val actualYaml = i.toYaml
    val actualYamlNoIndent = noIndentation(actualYaml)
    println(actualYaml)
    actualYamlNoIndent shouldBe expectedYaml
  }

=======
>>>>>>> 1616b55f
  private def loadYaml(fileName: String): String = {
    noIndentation(Source.fromResource(fileName).getLines().mkString("\n"))
  }

  private def noIndentation(s: String) = s.replaceAll("[ \t]", "").trim
}

<<<<<<< HEAD
object VerifyYamlTest {
  type Color = Int
}

case class F1(data: List[F1])
case class FruitColor(fruit: String, color: Int @@ Color, weight: Double)
class Wrapper(val un: Int) extends AnyVal
=======
case class F1(data: List[F1])

sealed trait ErrorInfo
object ErrorInfo {
  case class NotFound(what: String) extends ErrorInfo
  case class Unauthorized(realm: String) extends ErrorInfo
  case class Unknown(code: Int, msg: String) extends ErrorInfo
}
>>>>>>> 1616b55f
<|MERGE_RESOLUTION|>--- conflicted
+++ resolved
@@ -134,7 +134,43 @@
     actualYamlNoIndent shouldBe expectedYaml
   }
 
-<<<<<<< HEAD
+  test("should support multiple status codes") {
+    // given
+    val expectedYaml = loadYaml("expected_status_codes.yml")
+
+    // work-around for #10: unsupported sealed trait families
+    implicit val schemaForErrorInfo: SchemaFor[ErrorInfo] = new SchemaFor[ErrorInfo] {
+      override def schema: Schema = Schema.SObject(Schema.SObjectInfo("ErrorInfo", "ErrorInfo"), Nil, Nil)
+    }
+
+    val e = endpoint.errorOut(
+      statusFrom(
+        jsonBody[ErrorInfo],
+        StatusCodes.BadRequest,
+        whenClass[ErrorInfo.NotFound] -> StatusCodes.NotFound,
+        whenClass[ErrorInfo.Unauthorized] -> StatusCodes.Unauthorized
+      ).defaultSchema(schemaFor[ErrorInfo.Unknown]))
+
+    // when
+    val actualYaml = List(e).toOpenAPI(Info("Fruits", "1.0")).toYaml
+    val actualYamlNoIndent = noIndentation(actualYaml)
+
+    // then
+    actualYamlNoIndent shouldBe expectedYaml
+  }
+
+  test("should keep the order of multiple endpoints") {
+    val expectedYaml = loadYaml("expected_multiple.yml")
+
+    val actualYaml = List(endpoint.in("p1"), endpoint.in("p3"), endpoint.in("p2"), endpoint.in("p5"), endpoint.in("p4"))
+      .toOpenAPI(Info("Fruits", "1.0"))
+      .toYaml
+    println(actualYaml)
+    val actualYamlNoIndent = noIndentation(actualYaml)
+
+    actualYamlNoIndent shouldBe expectedYaml
+  }
+
   test("should support constraints for tagged types in input") {
     val expectedYaml = loadYaml("expected_constraints_custom_input.yml")
     implicit val schemaForColor: SchemaFor[Int @@ Color] = SchemaFor(Schema.SInteger(Constraint.Minimum(1)))
@@ -210,46 +246,11 @@
       .out(stringBody)
     val i = List(e).toOpenAPI(Info("Fruits", "1.0"))
     val actualYaml = i.toYaml
-=======
-  test("should support multiple status codes") {
-    // given
-    val expectedYaml = loadYaml("expected_status_codes.yml")
-
-    // work-around for #10: unsupported sealed trait families
-    implicit val schemaForErrorInfo: SchemaFor[ErrorInfo] = new SchemaFor[ErrorInfo] {
-      override def schema: Schema = Schema.SObject(Schema.SObjectInfo("ErrorInfo", "ErrorInfo"), Nil, Nil)
-    }
-
-    val e = endpoint.errorOut(
-      statusFrom(
-        jsonBody[ErrorInfo],
-        StatusCodes.BadRequest,
-        whenClass[ErrorInfo.NotFound] -> StatusCodes.NotFound,
-        whenClass[ErrorInfo.Unauthorized] -> StatusCodes.Unauthorized
-      ).defaultSchema(schemaFor[ErrorInfo.Unknown]))
-
-    // when
-    val actualYaml = List(e).toOpenAPI(Info("Fruits", "1.0")).toYaml
-    val actualYamlNoIndent = noIndentation(actualYaml)
-
-    // then
-    actualYamlNoIndent shouldBe expectedYaml
-  }
-
-  test("should keep the order of multiple endpoints") {
-    val expectedYaml = loadYaml("expected_multiple.yml")
-
-    val actualYaml = List(endpoint.in("p1"), endpoint.in("p3"), endpoint.in("p2"), endpoint.in("p5"), endpoint.in("p4"))
-      .toOpenAPI(Info("Fruits", "1.0"))
-      .toYaml
-    println(actualYaml)
->>>>>>> 1616b55f
-    val actualYamlNoIndent = noIndentation(actualYaml)
-
-    actualYamlNoIndent shouldBe expectedYaml
-  }
-
-<<<<<<< HEAD
+    val actualYamlNoIndent = noIndentation(actualYaml)
+
+    actualYamlNoIndent shouldBe expectedYaml
+  }
+
   test("should support all type of constraints") {
     val expectedYaml = loadYaml("expected_all_constraints.yml")
     implicit def schemaForIterable[T: SchemaFor, C[_] <: Iterable[_]]: SchemaFor[C[T]] =
@@ -274,8 +275,6 @@
     actualYamlNoIndent shouldBe expectedYaml
   }
 
-=======
->>>>>>> 1616b55f
   private def loadYaml(fileName: String): String = {
     noIndentation(Source.fromResource(fileName).getLines().mkString("\n"))
   }
@@ -283,7 +282,6 @@
   private def noIndentation(s: String) = s.replaceAll("[ \t]", "").trim
 }
 
-<<<<<<< HEAD
 object VerifyYamlTest {
   type Color = Int
 }
@@ -291,13 +289,10 @@
 case class F1(data: List[F1])
 case class FruitColor(fruit: String, color: Int @@ Color, weight: Double)
 class Wrapper(val un: Int) extends AnyVal
-=======
-case class F1(data: List[F1])
 
 sealed trait ErrorInfo
 object ErrorInfo {
   case class NotFound(what: String) extends ErrorInfo
   case class Unauthorized(realm: String) extends ErrorInfo
   case class Unknown(code: Int, msg: String) extends ErrorInfo
-}
->>>>>>> 1616b55f
+}