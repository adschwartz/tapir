--- conflicted
+++ resolved
@@ -14,13 +14,8 @@
   val catbird = "20.6.0"
   val sprayJson = "1.3.5"
   val scalaCheck = "1.14.3"
-<<<<<<< HEAD
-  val scalaTest = "3.2.2"
-  val scalaTestPlusScalaCheck = "3.2.1.0"
-=======
   val scalaTest = "3.2.0"
   val scalaTestPlusScalaCheck = "3.2.2.0"
->>>>>>> 2deb1255
   val refined = "0.9.15"
   val enumeratum = "1.6.1"
   val zio = "1.0.1"
